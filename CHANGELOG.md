--- conflicted
+++ resolved
@@ -3,13 +3,11 @@
 Note the first digit of every adapter version corresponds to the major version of the Chartboost Mediation SDK compatible with that adapter. 
 Adapters are compatible with any Chartboost Mediation SDK version within that major version.
 
-<<<<<<< HEAD
-### 5.3.0.0.0
+### 5.3.0.2.0
 - This version of the adapter supports Chartboost Mediation SDK version 5.+.
-=======
+
 ### 4.3.0.2.0
 - This version of the adapter has been certified with HyBid SDK 3.0.2.
->>>>>>> e543bdfe
 
 ### 4.3.0.0.0
 - This version of the adapter has been certified with HyBid SDK 3.0.0.
